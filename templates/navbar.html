{% block extra_head %}
<link rel="stylesheet" href="https://cdn.jsdelivr.net/npm/bootstrap-icons@1.10.5/font/bootstrap-icons.css">
<style>
    .navbar-custom {
        background-color: #e3e2e2 !important;
        border-bottom: 1px #939393;
    }
    .navbar-custom .nav-link {
        color: #000000;
        transition: color 0.2s ease;
    }
    .navbar-custom .nav-link:hover,
    .navbar-custom .dropdown-item:hover {
        color: #0e1e7a !important;
    }

    /* Hover show dropdown (desktop) */
    @media (min-width: 992px) {
        .user-dropdown:hover .dropdown-menu {
            display: block;
            margin-top: 0;
            right: 0;
        }
    }
    .user-dropdown .dropdown-menu {
        margin-top: 0;
        border-radius: 0.5rem;
    }

    .btn-create {
        background-color: #0e1e7a;
        color: #fff !important;
        border-radius: 20px;
        padding: 6px 14px;
        font-size: 0.9rem;
        transition: 0.2s;
    }
    .btn-create:hover {
        background-color: #fff;
        color: #0e1e7a !important;
        border: 1px solid #0e1e7a;
    }

    /* Hide brand text on mobile */
    @media (max-width: 991.98px) {
        .navbar-brand span {
            display: none;
        }
    }

    /* Search field rapat ke logo */
    .navbar .navbar-brand {
        margin-right: 10px !important;
    }
    .navbar form {
        margin-left: 0 !important;
    }

    /* Mobile: search full width, sisakan tombol menu */
    @media (max-width: 991.98px) {
        .navbar .navbar-brand {
            margin-right: 6px !important;
        }
        .navbar form {
            flex: 1 1 auto;
            max-width: none !important;
        }
    }
</style>
{% endblock %}
<<<<<<< HEAD

<nav class="navbar navbar-expand-lg navbar-light navbar-custom shadow-sm position-relative" style="z-index:1060;">
    <div class="container d-flex align-items-center">

        <!-- Brand + Search -->
        <div class="d-flex align-items-center flex-grow-1">
            <!-- Brand -->
            <a class="navbar-brand fw-bold d-flex align-items-center me-3" href="{% url 'main:home' %}">
                <img src="/media/product_needs/narrapro_icon.png" alt="Logo" style="height:30px; margin-right:8px;">
                <span>NarraPro</span>
            </a>

            <!-- Search Field -->
            <form class="flex-grow-1 position-relative" style="max-width:500px;">
                <div class="input-group rounded-pill overflow-hidden bg-white border" style="border-color:#ddd;">
                    <span class="input-group-text bg-white border-0">
                        <i class="bi bi-search text-muted"></i>
                    </span>
                    <input 
                        id="globalSearch"
                        type="text" 
                        class="form-control border-0 shadow-none" 
                        placeholder="Cari lowongan, event, dan narasumber" 
                        aria-label="Search"
                        value="{{ request.GET.q|default:'' }}"
                        autocomplete="off"
                    />
                </div>

                <!-- Popup Preview -->
                <div id="searchPopup" 
                    class="position-absolute start-0 mt-2 w-100 bg-white rounded-3 shadow-lg d-none" 
                    style="max-height: 300px; overflow-y: auto; z-index:1060;">
                    <ul class="list-group list-group-flush">
                        <li class="list-group-item">🔎 Hasil pencarian akan muncul di sini...</li>
                    </ul>
                </div>
            </form>
        </div>

        <!-- Right Side -->
        <div class="d-flex align-items-center ms-3">
            {% if user.is_authenticated %}
                {% if user.role == "event" %}
                <a href="{% url 'lowongan:create' %}" class="btn btn-create d-none d-lg-inline me-3">+ Buat Lowongan</a>
                {% endif %}

                <!-- Dropdown User -->
                <div class="nav-item dropdown user-dropdown">
                    <!-- Desktop: tampil nama -->
                    <a class="nav-link fw-semibold d-none d-lg-block" href="#" id="userDropdown" data-bs-toggle="dropdown">
                        {{ user.first_name|default:user.username }}
                    </a>
                    <!-- Mobile: tampil menu icon -->
                    <a class="nav-link d-lg-none" href="#" id="mobileMenu" data-bs-toggle="dropdown">
                        <i class="bi bi-list fs-3"></i>
                    </a>
                    <ul class="dropdown-menu dropdown-menu-end shadow-sm" aria-labelledby="userDropdown">
                        <li><a class="dropdown-item" href="#"><i class="bi bi-person me-2"></i>My Profile</a></li>
                        <li><a class="dropdown-item" href="{% url 'main:logout' %}"><i class="bi bi-box-arrow-right me-2"></i>Logout</a></li>
                    </ul>
                </div>
            {% else %}
                <!-- Guest -->
                <div class="dropdown">
                    <a class="nav-link d-lg-none" href="#" data-bs-toggle="dropdown"><i class="bi bi-list fs-3"></i></a>
                    <div class="dropdown-menu dropdown-menu-end shadow-sm">
                        <a class="dropdown-item" href="{% url 'main:login' %}">Login</a>
                        <a class="dropdown-item" href="{% url 'main:register' %}">Register</a>
                    </div>
                </div>
                <div class="d-none d-lg-flex">
                    <a class="nav-link" href="{% url 'main:login' %}">Login</a>
                    <a class="nav-link" href="{% url 'main:register' %}">Register</a>
                </div>
            {% endif %}
        </div>
    </div>
=======
<nav class="navbar navbar-expand-lg navbar-dark bg-dark shadow-sm position-relative" style="z-index:1060;">
	<div class="container d-flex align-items-center">
		<a class="navbar-brand fw-bold" href="{% url 'main:home' %}" style="margin-right:50px;">
			NarraPro
		</a>

		<!-- Search Field -->
		<form class="flex-grow-1 position-relative" style="max-width: 600px;">
			<div class="input-group rounded-pill overflow-hidden bg-white">
				<span class="input-group-text bg-white border-0">
					<i class="bi bi-search text-muted"></i>
				</span>
				<input 
					id="globalSearch"
                    type="text" 
                    class="form-control border-0 shadow-none" 
                    placeholder="Cari lowongan, event, dan narasumber" 
                    aria-label="Search"
                    value="{{ request.GET.q|default:'' }}"
				/>
			</div>

			<!-- Popup Preview (menempel ke search bar) -->
			<div id="searchPopup" 
				class="position-absolute start-0 mt-2 w-100 bg-white rounded-3 shadow-lg d-none" 
				style="max-height: 300px; overflow-y: auto; z-index:1060;">
				<ul class="list-group list-group-flush">
					<li class="list-group-item">🔎 Hasil pencarian akan muncul di sini...</li>
					<li class="list-group-item">Lowongan: Backend Developer</li>
					<li class="list-group-item">Event: Konferensi AI 2025</li>
					<li class="list-group-item">Narasumber: Budi Santoso</li>
				</ul>
			</div>
		</form>

		<!-- Navigation Links -->
		<div class="navbar-nav ms-3">
			<a class="nav-link" href="{% url 'lowongan:list' %}">Browse Lowongan</a>
			{% if user.is_authenticated %}
				{% if user.user_type == 'event' %}
					<a class="nav-link" href="{% url 'lowongan:my_lowongan' %}">My Lowongan</a>
				{% elif user.user_type == 'narasumber' %}
					<a class="nav-link" href="{% url 'lowongan:my_applications' %}">My Applications</a>
				{% endif %}
			{% endif %}
		</div>

		<div class="navbar-nav ms-auto">
			{% if user.is_authenticated %}
				<span class="navbar-text me-3">
					Hello, {{ user.first_name|default:user.username }}!
				</span>
				<a class="nav-link" href="{% url 'main:logout' %}">Logout</a>
			{% else %}
				<a class="nav-link" href="{% url 'main:login' %}">Login</a>
				<a class="nav-link" href="{% url 'main:register' %}">Register</a>
			{% endif %}
		</div>
	</div>
>>>>>>> 7780c6db
</nav>

<!-- Overlay -->
<div id="overlay" class="d-none position-fixed top-0 start-0 w-100 h-100 bg-dark bg-opacity-50" style="z-index:1050;"></div>

<script>
document.addEventListener("DOMContentLoaded", function () {
    const searchInput = document.getElementById("globalSearch");
    const popup = document.getElementById("searchPopup");
    const overlay = document.getElementById("overlay");

    let typingTimer;

    const loadingTemplate = `
        <div class="d-flex justify-content-center align-items-center p-3">
            <div class="spinner-border text-primary" role="status">
                <span class="visually-hidden">Loading...</span>
            </div>
        </div>
    `;

    const successTemplate = `
        <ul class="list-group list-group-flush">
            <li class="list-group-item">Lowongan: Backend Developer</li>
            <li class="list-group-item">Event: Konferensi AI 2025</li>
            <li class="list-group-item">Narasumber: Budi Santoso</li>
        </ul>
    `;

    // Show popup + overlay on focus
    searchInput.addEventListener("focus", () => {
        popup.classList.remove("d-none");
        overlay.classList.remove("d-none");
        popup.innerHTML = successTemplate;
    });

    // On input typing → debounce
    searchInput.addEventListener("input", () => {
        clearTimeout(typingTimer);

        typingTimer = setTimeout(() => {
            const query = searchInput.value.trim();
            if (!query) {
                popup.innerHTML = successTemplate;
                return;
            }

            popup.innerHTML = loadingTemplate;

            fetch(`/search/preview/?q=${encodeURIComponent(query)}`)
                .then((res) => res.json())
                .then((data) => {
                    if (data.results && data.results.length > 0) {
                        let html = `<ul class="list-group list-group-flush">`;
                        data.results.forEach((item) => {
                            html += `
                                <li class="list-group-item">
                                    <strong>[${item.type}]</strong> ${item.title}<br/>
                                    <small class="text-muted">${item.subtitle || ""}</small>
                                </li>
                            `;
                        });
                        html += `</ul>`;
                        popup.innerHTML = html;
                    } else {
                        popup.innerHTML = `
                            <div class="p-3 text-muted">Tidak ada hasil ditemukan</div>
                        `;
                    }
                })
                .catch(() => {
                    popup.innerHTML = `
                        <div class="p-3 text-danger">Terjadi kesalahan</div>
                    `;
                });
        }, 1000);
    });

    searchInput.addEventListener("keydown", (e) => {
        if (e.key === "Enter") {
            e.preventDefault();
            const query = searchInput.value.trim();
            if (query.length > 0) {
                const params = new URLSearchParams(window.location.search);
                params.set("q", query);
                params.delete("page");
                window.location.href = `/search/result/?${params.toString()}`;
            }
        }
    });

    overlay.addEventListener("click", () => {
        popup.classList.add("d-none");
        overlay.classList.add("d-none");
    });

    document.addEventListener("keydown", (e) => {
        if (e.key === "Escape") {
            popup.classList.add("d-none");
            overlay.classList.add("d-none");
            searchInput.blur();
        }
    });
});
</script><|MERGE_RESOLUTION|>--- conflicted
+++ resolved
@@ -68,7 +68,6 @@
     }
 </style>
 {% endblock %}
-<<<<<<< HEAD
 
 <nav class="navbar navbar-expand-lg navbar-light navbar-custom shadow-sm position-relative" style="z-index:1060;">
     <div class="container d-flex align-items-center">
@@ -87,11 +86,11 @@
                     <span class="input-group-text bg-white border-0">
                         <i class="bi bi-search text-muted"></i>
                     </span>
-                    <input 
+                    <input
                         id="globalSearch"
-                        type="text" 
-                        class="form-control border-0 shadow-none" 
-                        placeholder="Cari lowongan, event, dan narasumber" 
+                        type="text"
+                        class="form-control border-0 shadow-none"
+                        placeholder="Cari lowongan, event, dan narasumber"
                         aria-label="Search"
                         value="{{ request.GET.q|default:'' }}"
                         autocomplete="off"
@@ -99,8 +98,8 @@
                 </div>
 
                 <!-- Popup Preview -->
-                <div id="searchPopup" 
-                    class="position-absolute start-0 mt-2 w-100 bg-white rounded-3 shadow-lg d-none" 
+                <div id="searchPopup"
+                    class="position-absolute start-0 mt-2 w-100 bg-white rounded-3 shadow-lg d-none"
                     style="max-height: 300px; overflow-y: auto; z-index:1060;">
                     <ul class="list-group list-group-flush">
                         <li class="list-group-item">🔎 Hasil pencarian akan muncul di sini...</li>
@@ -109,10 +108,22 @@
             </form>
         </div>
 
+        <!-- Navigation Links -->
+        <div class="navbar-nav d-none d-lg-flex ms-3">
+            <a class="nav-link" href="{% url 'lowongan:list' %}">Browse Lowongan</a>
+            {% if user.is_authenticated %}
+                {% if user.user_type == 'event' %}
+                    <a class="nav-link" href="{% url 'lowongan:my_lowongan' %}">My Lowongan</a>
+                {% elif user.user_type == 'narasumber' %}
+                    <a class="nav-link" href="{% url 'lowongan:my_applications' %}">My Applications</a>
+                {% endif %}
+            {% endif %}
+        </div>
+
         <!-- Right Side -->
         <div class="d-flex align-items-center ms-3">
             {% if user.is_authenticated %}
-                {% if user.role == "event" %}
+                {% if user.user_type == "event" %}
                 <a href="{% url 'lowongan:create' %}" class="btn btn-create d-none d-lg-inline me-3">+ Buat Lowongan</a>
                 {% endif %}
 
@@ -127,7 +138,18 @@
                         <i class="bi bi-list fs-3"></i>
                     </a>
                     <ul class="dropdown-menu dropdown-menu-end shadow-sm" aria-labelledby="userDropdown">
-                        <li><a class="dropdown-item" href="#"><i class="bi bi-person me-2"></i>My Profile</a></li>
+                        <!-- Mobile Navigation Links -->
+                        <li class="d-lg-none"><a class="dropdown-item" href="{% url 'lowongan:list' %}"><i class="bi bi-briefcase me-2"></i>Browse Lowongan</a></li>
+                        {% if user.is_authenticated %}
+                            {% if user.user_type == 'event' %}
+                                <li class="d-lg-none"><a class="dropdown-item" href="{% url 'lowongan:my_lowongan' %}"><i class="bi bi-folder me-2"></i>My Lowongan</a></li>
+                            {% elif user.user_type == 'narasumber' %}
+                                <li class="d-lg-none"><a class="dropdown-item" href="{% url 'lowongan:my_applications' %}"><i class="bi bi-file-text me-2"></i>My Applications</a></li>
+                            {% endif %}
+                            <li class="d-lg-none"><hr class="dropdown-divider"></li>
+                        {% endif %}
+                        <!-- Profile & Logout -->
+                        <li><a class="dropdown-item" href="{% url 'profiles:profile_detail' user.username %}"><i class="bi bi-person me-2"></i>My Profile</a></li>
                         <li><a class="dropdown-item" href="{% url 'main:logout' %}"><i class="bi bi-box-arrow-right me-2"></i>Logout</a></li>
                     </ul>
                 </div>
@@ -136,6 +158,8 @@
                 <div class="dropdown">
                     <a class="nav-link d-lg-none" href="#" data-bs-toggle="dropdown"><i class="bi bi-list fs-3"></i></a>
                     <div class="dropdown-menu dropdown-menu-end shadow-sm">
+                        <a class="dropdown-item" href="{% url 'lowongan:list' %}"><i class="bi bi-briefcase me-2"></i>Browse Lowongan</a>
+                        <hr class="dropdown-divider">
                         <a class="dropdown-item" href="{% url 'main:login' %}">Login</a>
                         <a class="dropdown-item" href="{% url 'main:register' %}">Register</a>
                     </div>
@@ -147,67 +171,6 @@
             {% endif %}
         </div>
     </div>
-=======
-<nav class="navbar navbar-expand-lg navbar-dark bg-dark shadow-sm position-relative" style="z-index:1060;">
-	<div class="container d-flex align-items-center">
-		<a class="navbar-brand fw-bold" href="{% url 'main:home' %}" style="margin-right:50px;">
-			NarraPro
-		</a>
-
-		<!-- Search Field -->
-		<form class="flex-grow-1 position-relative" style="max-width: 600px;">
-			<div class="input-group rounded-pill overflow-hidden bg-white">
-				<span class="input-group-text bg-white border-0">
-					<i class="bi bi-search text-muted"></i>
-				</span>
-				<input 
-					id="globalSearch"
-                    type="text" 
-                    class="form-control border-0 shadow-none" 
-                    placeholder="Cari lowongan, event, dan narasumber" 
-                    aria-label="Search"
-                    value="{{ request.GET.q|default:'' }}"
-				/>
-			</div>
-
-			<!-- Popup Preview (menempel ke search bar) -->
-			<div id="searchPopup" 
-				class="position-absolute start-0 mt-2 w-100 bg-white rounded-3 shadow-lg d-none" 
-				style="max-height: 300px; overflow-y: auto; z-index:1060;">
-				<ul class="list-group list-group-flush">
-					<li class="list-group-item">🔎 Hasil pencarian akan muncul di sini...</li>
-					<li class="list-group-item">Lowongan: Backend Developer</li>
-					<li class="list-group-item">Event: Konferensi AI 2025</li>
-					<li class="list-group-item">Narasumber: Budi Santoso</li>
-				</ul>
-			</div>
-		</form>
-
-		<!-- Navigation Links -->
-		<div class="navbar-nav ms-3">
-			<a class="nav-link" href="{% url 'lowongan:list' %}">Browse Lowongan</a>
-			{% if user.is_authenticated %}
-				{% if user.user_type == 'event' %}
-					<a class="nav-link" href="{% url 'lowongan:my_lowongan' %}">My Lowongan</a>
-				{% elif user.user_type == 'narasumber' %}
-					<a class="nav-link" href="{% url 'lowongan:my_applications' %}">My Applications</a>
-				{% endif %}
-			{% endif %}
-		</div>
-
-		<div class="navbar-nav ms-auto">
-			{% if user.is_authenticated %}
-				<span class="navbar-text me-3">
-					Hello, {{ user.first_name|default:user.username }}!
-				</span>
-				<a class="nav-link" href="{% url 'main:logout' %}">Logout</a>
-			{% else %}
-				<a class="nav-link" href="{% url 'main:login' %}">Login</a>
-				<a class="nav-link" href="{% url 'main:register' %}">Register</a>
-			{% endif %}
-		</div>
-	</div>
->>>>>>> 7780c6db
 </nav>
 
 <!-- Overlay -->
