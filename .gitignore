--- conflicted
+++ resolved
@@ -138,11 +138,7 @@
 .history
 
 supabase-examples/
-<<<<<<< HEAD
 
 # Node.js #
 node_modules/
-package-lock.json
-=======
-staticfiles/
->>>>>>> 2e5f4c58
+package-lock.json